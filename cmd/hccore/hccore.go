// Copyright (C) 2013-2017, The MetaCurrency Project (Eric Harris-Braun, Arthur Brock, et. al.)
// Use of this source code is governed by GPLv3 found in the LICENSE file
//---------------------------------------------------------------------------------------
// command line interface to developing and testing holochain applications

// Copyright (C) 2013-2017, The MetaCurrency Project (Eric Harris-Braun, Arthur Brock, et. al.)
// Use of this source code is governed by GPLv3 found in the LICENSE file
//---------------------------------------------------------------------------------------
// command line interface to developing and testing holochain applications

package main

import (
	"fmt"
	"github.com/metacurrency/holochain/cmd"
	"github.com/urfave/cli"
	"os"
	"os/exec"

	"bytes"
)

const (
	defaultPort = "4141"
)

func getCurrentDirectoryOrExit() string {
	dir, err := cmd.GetCurrentDirectory()
	if err != nil {
		cmd.Die("HC: hccore.go: getCurrentDirectory: could not find current directory. Weird. Exitting")
	}

	return dir
}

var debug bool
var rootPath, devPath, name string

var fromWhichSourceDirectory, toWhatTargetDirectory string
var noQuestions bool
var compileTargets string

func setupApp() (app *cli.App) {
	app = cli.NewApp()
	app.Name = "hccore"
	app.Usage = "tools for Holochain Core developers"
	// app.Version = fmt.Sprintf("0.0.0 (holochain %s)", holo.VersionStr)
	app.Flags = []cli.Flag{}

	app.Commands = []cli.Command{
		{
			Name: "paradigm",
			// Aliases:    []string{"branch"},
			Usage: "jump into the $GOPATH directory to do stuff like compile and test",
			Flags: []cli.Flag{
				cli.StringFlag{
					Name:        "subDirectory,d",
					Usage:       "navigate to a sub directory to run tests or whatever",
					Value:       getCurrentDirectoryOrExit(),
					Destination: &toWhatTargetDirectory,
				},
			},
			Action: func(c *cli.Context) error {
				action_paradigm()

				return nil
			},
		},
		{
			Name: "fromLocalFilesystem",
			// Aliases:    []string{"branch"},
			Usage: "install a Holochain Core from a local directory (defaults to .)",
			Flags: []cli.Flag{
				cli.StringFlag{
					Name:        "sourceDirectory",
					Usage:       "path to source files containing checked out git branch, defaults to current directory",
					Value:       getCurrentDirectoryOrExit(),
					Destination: &fromWhichSourceDirectory,
				},
			},
			Subcommands: []cli.Command{
				{
					Name: "install",
					// Aliases:    []string{"branch"},
					Usage: "install the version of Holochain Core in '.' onto the host system",
					Flags: []cli.Flag{
						cli.BoolFlag{
							Name:        "noQuestions",
							Usage:       "once the files are made available to Golang, should we compile them?",
							Destination: &noQuestions,
						},
						cli.StringFlag{
							Name:        "compile",
							Usage:       "once the files are made available to Golang, should we compile them?",
							Destination: &compileTargets,
						},
					},
					Action: func(c *cli.Context) error {
						fmt.Printf("HC: core.fromLocalFilesystem.install: installing from        : %v\n", fromWhichSourceDirectory)

						err := os.Chdir(fromWhichSourceDirectory)
						if err != nil {
							fmt.Printf("HC: core.fromLocalFilesystem.install: could not change dir to: %v\n", fromWhichSourceDirectory)
							os.Exit(1)
						}
						fmt.Printf("HC: core.fromLocalFilesystem.install: changed directory to   : %v\n", fromWhichSourceDirectory)

						fmt.Printf("HC: core.fromLocalFilesystem.install: noQuestions, compile   : %v, %v\n", noQuestions, compileTargets)
						// build the script name from the options
						var scriptStringBuffer bytes.Buffer
						scriptStringBuffer.WriteString("holochain.core.fromLocalFilesystem.install")
						if noQuestions {
							scriptStringBuffer.WriteString(".noQuestions")
							if compileTargets != "" {
								scriptStringBuffer.WriteString(".withCompile")
							} else {
								scriptStringBuffer.WriteString(".noCompile")
							}
						}

<<<<<<< HEAD
            // fmt.Printf("HC: core.fromLocalFilesystem.install: running command: %v\n", scriptStringBuffer.String())
						// if silent {
						// maintains the existing go process, and waits for the script to complete
						binpath, err := cmd.GolangHolochainDir("bin", scriptStringBuffer.String())
						if err != nil {
							return err
						}
						fmt.Printf("HC: core.fromLocalFilesystem.install: running command: %v\n", binpath)
            cmd.OsExecPipes(binpath, compileTargets)
            

=======
						// if silent {
						// maintains the existing go process, and waits for the script to complete
						cmd.OsExecPipes(cmd.GolangHolochainDir("bin", scriptStringBuffer.String()), compileTargets)
>>>>>>> fe1c7db1
						// } else {
						//   // swaps current go process for a(bash)nother process
						//   cmd.ExecBinScript(scriptStringBuffer.String())
						// }

						return nil
					},
				},
			},
		},
	}

	app.Action = func(c *cli.Context) error {
		cli.ShowAppHelp(c)

		return nil
	}

	return app
}

func action_paradigm() *exec.Cmd {
<<<<<<< HEAD
	targetDirecgtory, err := cmd.GolangHolochainDir(os.Args[2])
	if err != nil {
		panic("could not find target directory")
	}
	os.Chdir(targetDirecgtory)
=======
	os.Chdir(cmd.GolangHolochainDir(os.Args[2]))
>>>>>>> fe1c7db1
	return cmd.OsExecPipes("bash")
}

func main() {
	app := setupApp()

	err := app.Run(os.Args)
	if err != nil {
		fmt.Printf("Error: %v\n", err)
		os.Exit(1)
	}
}<|MERGE_RESOLUTION|>--- conflicted
+++ resolved
@@ -118,8 +118,7 @@
 							}
 						}
 
-<<<<<<< HEAD
-            // fmt.Printf("HC: core.fromLocalFilesystem.install: running command: %v\n", scriptStringBuffer.String())
+						// fmt.Printf("HC: core.fromLocalFilesystem.install: running command: %v\n", scriptStringBuffer.String())
 						// if silent {
 						// maintains the existing go process, and waits for the script to complete
 						binpath, err := cmd.GolangHolochainDir("bin", scriptStringBuffer.String())
@@ -127,14 +126,8 @@
 							return err
 						}
 						fmt.Printf("HC: core.fromLocalFilesystem.install: running command: %v\n", binpath)
-            cmd.OsExecPipes(binpath, compileTargets)
-            
+						cmd.OsExecPipes(binpath, compileTargets)
 
-=======
-						// if silent {
-						// maintains the existing go process, and waits for the script to complete
-						cmd.OsExecPipes(cmd.GolangHolochainDir("bin", scriptStringBuffer.String()), compileTargets)
->>>>>>> fe1c7db1
 						// } else {
 						//   // swaps current go process for a(bash)nother process
 						//   cmd.ExecBinScript(scriptStringBuffer.String())
@@ -157,15 +150,11 @@
 }
 
 func action_paradigm() *exec.Cmd {
-<<<<<<< HEAD
 	targetDirecgtory, err := cmd.GolangHolochainDir(os.Args[2])
 	if err != nil {
 		panic("could not find target directory")
 	}
 	os.Chdir(targetDirecgtory)
-=======
-	os.Chdir(cmd.GolangHolochainDir(os.Args[2]))
->>>>>>> fe1c7db1
 	return cmd.OsExecPipes("bash")
 }
 
